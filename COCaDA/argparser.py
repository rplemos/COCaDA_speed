--- conflicted
+++ resolved
@@ -33,16 +33,6 @@
         parser.add_argument('-f', '--files', nargs='+', required=True, type=validate_file, help='List of files in pdb/cif format (at least one required). Wildcards are accepted (ex. -f *.cif).')
         parser.add_argument('-m', '--multicore', required=False, nargs='?', const=0, help='Use MultiCore mode. Default uses all available cores, and selections can be defined based on the following: -m X = specific single core. -m X-Y = range of cores from X to Y. -m X,Y,Z... = specific multiple cores.')
         parser.add_argument('-o', '--output', required=False, nargs='?', const='./outputs', help='Outputs the results to files in the given folder. Default is ./outputs.')
-<<<<<<< HEAD
-        parser.add_argument('-r', '--region', required=False, nargs='?')
-        parser.add_argument('-i', '--interface', required=False, action='store_true')
-
-        args = parser.parse_args()
-
-        files = args.files                        
-        output = args.output
-        interface = args.interface
-=======
         parser.add_argument('-r', '--region', required=False, nargs='?', help='Define only a region of residues to be analyzed. Selections can be defined based on the following: -r X-Y = range of residues from X to Y. -r X,Y,Z... = specific multiple residues.')
         parser.add_argument('-i', '--interface', required=False, action='store_true', help='Calculate only interface contacts.')
         parser.add_argument('-d', '--distances', required=False, action='store_true', help='Processes custom contact distances based on the "contact_distances.txt" file.')
@@ -53,7 +43,6 @@
         output = args.output
         interface = args.interface
         distances = args.distances
->>>>>>> e83fe02a
                 
         ncores = cpu_count()
         multi = args.multicore
@@ -83,11 +72,7 @@
         print(f"An unexpected error occurred: {str(e)}")
         exit(1)
     
-<<<<<<< HEAD
-    return files, core, output, region, interface
-=======
     return files, core, output, region, interface, distances
->>>>>>> e83fe02a
         
         
 def validate_file(value):
@@ -154,8 +139,6 @@
 
 
 def validate_region(region):
-<<<<<<< HEAD
-=======
     """
     Validates and parses a region input, which can be either a range (e.g., "10-19")
     or a comma-separated list of values (e.g., "10,32,65").
@@ -169,7 +152,6 @@
     Raises:
         ArgumentTypeError: If the input format is invalid or contains negative values.
     """
->>>>>>> e83fe02a
     
     # Check if it's a range (e.g. 10-19)
     range_match = re.match(r'^(\d+)-(\d+)$', region)
