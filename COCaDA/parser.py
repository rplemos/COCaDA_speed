--- conflicted
+++ resolved
@@ -60,21 +60,14 @@
             if line == "ENDMDL":
                 break
             
-<<<<<<< HEAD
-=======
             # for interface checking
->>>>>>> e83fe02a
             elif line.startswith("COMPND"):
                 if "MOL_ID" in line:
                     current_entity = line[-2]
-                elif "CHAIN" in line:
+                elif "CHAIN:" in line:
                     chains = line.split(":")[1].strip().replace(";","").replace(" ","")
                     entity_chains[current_entity] = chains.split(",")
-<<<<<<< HEAD
-                    
-=======
-        
->>>>>>> e83fe02a
+                    
             elif line.startswith("HEADER"):
                 current_protein.id = line[62:]
                 
@@ -83,15 +76,14 @@
                 
             elif line.startswith("ATOM"):
                 chain_id = line[21]
-<<<<<<< HEAD
-                
-                if chain_id in entity_chains[current_entity]:
-                    entity = current_entity
-                    
-=======
-                if entity_chains and chain_id in entity_chains[current_entity]:
-                    entity = current_entity
->>>>>>> e83fe02a
+                
+                if entity_chains:
+                    for key, chains in entity_chains.items():
+                        if chain_id in chains:
+                            entity = key
+                            break
+                print(chain_id, entity)
+                
                 resnum = int(line[22:26])
                 # if resnum <= 0:
                 #     continue
@@ -146,16 +138,6 @@
                     # if ring has only one conformation and the residue is complete (all atoms populated)
                     if all_atoms_have_occupancy_one and len(current_residue.atoms) == stacking[current_residue.resname][0]:
                         ring_atoms = array([[atom.x, atom.y, atom.z] for atom in current_residue.atoms if atom.atomname in stacking[current_residue.resname]])
-<<<<<<< HEAD
-
-                        centroid_atom = centroid(current_residue, ring_atoms, entity)
-                        current_residue.atoms.append(centroid_atom)
-                        current_residue.ring = True
-
-                        normal_vector = calc_normal_vector(ring_atoms)
-                        current_residue.normal_vector = normal_vector
-
-=======
                         
                         if ring_atoms.any():
                             centroid_atom = centroid(current_residue, ring_atoms, entity)
@@ -165,14 +147,13 @@
                             normal_vector = calc_normal_vector(ring_atoms)
                             current_residue.normal_vector = normal_vector
                             
->>>>>>> e83fe02a
             elif line.startswith("END"):  
                 # Handling cases where there is no ID
                 if current_protein.id is None:
                     id = str(pdb_file).split("/")[-1]
                     id = id.split(".")[0]
-                    current_protein.id = id  
-
+                    current_protein.id = id
+                    
     return current_protein
 
 
@@ -247,17 +228,12 @@
                 atomname_index = atom_lines.index("label_atom_id")
                 resname_index = atom_lines.index("label_comp_id")
                 chain_index = atom_lines.index("label_asym_id")
-<<<<<<< HEAD
-                #resnum_index = atom_lines.index("label_seq_id")
-                resnum_index = atom_lines.index("auth_seq_id")
-=======
                 
                 if "auth_seq_id" in atom_lines:
                     resnum_index = atom_lines.index("auth_seq_id")
                 else:
                     resnum_index = atom_lines.index("label_seq_id")
                 
->>>>>>> e83fe02a
                 x_index = atom_lines.index("Cartn_x")
                 y_index = atom_lines.index("Cartn_y")
                 z_index = atom_lines.index("Cartn_z")
@@ -339,18 +315,11 @@
                     
                     # if ring has only one conformation and the residue is complete (all atoms populated)
                     if all_atoms_have_occupancy_one and len(current_residue.atoms) == stacking[current_residue.resname][0]:
-<<<<<<< HEAD
-                        ring_atoms = array([[atom.x, atom.y, atom.z] for atom in current_residue.atoms if atom.atomname in stacking[current_residue.resname]])                        
-                        centroid_atom = centroid(current_residue, ring_atoms, entity)
-                        current_residue.atoms.append(centroid_atom)
-                        current_residue.ring = True # flags the aromatic residue
-=======
                         ring_atoms = array([[atom.x, atom.y, atom.z] for atom in current_residue.atoms if atom.atomname in stacking[current_residue.resname]])
                         if ring_atoms.any():
                             centroid_atom = centroid(current_residue, ring_atoms, entity)
                             current_residue.atoms.append(centroid_atom)
                             current_residue.ring = True # flags the aromatic residue
->>>>>>> e83fe02a
 
                             normal_vector = calc_normal_vector(ring_atoms)
                             current_residue.normal_vector = normal_vector
