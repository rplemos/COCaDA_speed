--- conflicted
+++ resolved
@@ -80,15 +80,9 @@
 
     This function processes the files in the list using a process pool with the specified number of cores.
     """
-<<<<<<< HEAD
 
     with ProcessPoolExecutor(max_workers=len(core)) as executor:
-=======
-    core = cpu_count() if core == 0 else core
-    print(f"Starting processing with {core} cores")
-    
-    with ProcessPoolExecutor(max_workers=core) as executor:
->>>>>>> f242f448
+
         futures = {executor.submit(process_file, file): file for file in file_list}
         for future in as_completed(futures):
             try:
@@ -141,11 +135,7 @@
     if result:
         protein, contacts_list, process_time = result
         output_data = f"ID: {protein.id} | Size: {protein.true_count():<7} | Contacts: {len(contacts_list):<7} | Time: {process_time:.3f}s"
-<<<<<<< HEAD
-        
-=======
 
->>>>>>> f242f448
         print(output_data)
         if output_folder:
             with open(f"{output_folder}/{protein.id}_contacts.txt", "w") as f:
