"""
Author: Rafael Lemos - rafaellemos42@gmail.com
Date: 12/08/2024

License: MIT License
"""

<<<<<<< HEAD

class ProcessingContext:
    def __init__(self, core=None, output=None, region=False, interface=False):
=======
class ProcessingContext:
    """
    Stores processing parameters passed by command-line.

    Attributes:
        core (str or None): The core selection for processing. Defaults to None.
        output (str or None): The output file path or identifier. Defaults to None.
        region (bool): Whether to process region-specific data. Defaults to False.
        interface (bool): Whether to process interface-related data. Defaults to False.
    """

    def __init__(self, core=None, output=None, region=False, interface=False, custom_distances=False, epsilon=0):
>>>>>>> e83fe02a
        self.core = core
        self.output = output
        self.region = region
        self.interface = interface
<<<<<<< HEAD
=======
        self.custom_distances = custom_distances
        self.epsilon = epsilon
>>>>>>> e83fe02a

class Protein:
    """
    Represents a protein structure, including its title, ID, and chains.

    Attributes:
        title (str or None): The title of the protein.
        id (str or None): The ID of the protein.
        chains (list of Chain): A list of Chain objects representing the chains in the protein.
    """
    
    
    def __init__(self):
        """
        Initializes a new Protein instance with default values.
        """
        
        self.title = None
        self.id = None
        self.chains = []

    def set_title(self, title):
        """
        Sets the title of the protein. If a title is already set, appends the new title.

        Args:
            title (str): The title to set or append to the protein's title.
        """
        
        if self.title is None:
            self.title = title
        else:
            self.title += " " + title.strip()

    def get_chains(self):
        """
        Generator that yields each chain in the protein.

        Yields:
            Chain: A chain object in the protein.
        """
        
        for chain in self.chains:
            yield chain

    def get_residues(self):
        """
        Generator that yields each residue in all chains of the protein.

        Yields:
            Residue: A residue object in the protein's chains.
        """
        
        for chain in self.get_chains():
            for residue in chain.residues:
                yield residue
                
    def true_count(self):
        """
        Counts the total number of residues in the protein.

        Returns:
            int: The total number of residues in the protein.
        """
        
        return sum(1 for _ in self.get_residues())
            

class Chain:
    """
    Represents a chain in a protein, containing residues.

    Attributes:
        id (str): The ID of the chain.
        residues (list of Residue): A list of Residue objects representing the residues in the chain.
    """

    def __init__(self, id, residues):
        """
        Initializes a new Chain instance.
        """
        
        self.id = id
        self.residues = residues


class Residue:
    """
    Represents a residue in a protein chain.

    Attributes:
        resnum (int): The residue number.
        resname (str): The residue name (e.g., 'ALA' for alanine).
        atoms (list of Atom): A list of Atom objects in the residue.
        chain (Chain): The chain to which the residue belongs.
        ring (bool): Indicates whether the residue has a ring structure.
        normal_vector (tuple): The normal vector associated with the residue.
    """
    
    def __init__(self, resnum, resname, atoms, chain, ring, normal_vector):
        """
        Initializes a new Residue instance.
        """
        
        self.resnum = resnum
        self.resname = resname
        self.atoms = atoms
        self.chain = chain
        self.ring = ring
        self.normal_vector = normal_vector
  
      
class Atom:
    """
    Represents an atom in a residue.

    Attributes:
        atomname (str): The name of the atom (e.g., 'CA' for alpha carbon).
        x (float): The x-coordinate of the atom.
        y (float): The y-coordinate of the atom.
        z (float): The z-coordinate of the atom.
        occupancy (float): The occupancy value of the atom.
        residue (Residue): The residue to which the atom belongs.
        entity (int): The entity in which the atom is located.
    """
    
    def __init__(self, atomname, x, y, z, occupancy, residue, entity):
        """
        Initializes a new Atom instance.
        """
        
        self.atomname = atomname
        self.x = x
        self.y = y
        self.z = z
        self.occupancy = occupancy
        self.residue = residue
        self.entity = entity


class Contact: 
    """
    Represents a contact between two atoms in different residues.

    Attributes:
        id1 (str): The ID of the first residue.
        chain1 (str): The chain of the first residue.
        residue_num1 (int): The residue number of the first residue.
        residue_name1 (str): The residue name of the first residue.
        atom1 (str): The atom name of the first atom.
        id2 (str): The ID of the second residue.
        chain2 (str): The chain of the second residue.
        residue_num2 (int): The residue number of the second residue.
        residue_name2 (str): The residue name of the second residue.
        atom2 (str): The atom name of the second atom.
        distance (float): The distance between the two atoms.
        type (str): The type of contact (e.g., hydrogen bond, hydrophobic).
        atom_object1 (Atom): The Atom object representing the first atom.
        atom_object2 (Atom): The Atom object representing the second atom.
    """
    
    def __init__(self, id1, chain1, residue_num1, residue_name1, atom1, 
                 id2, chain2, residue_num2, residue_name2, atom2, 
                 distance, type, atom_object1, atom_object2):
        """
        Initializes a new Contact instance.
        """
        
        self.id1 = id1
        self.chain1 = chain1
        self.residue_num1 = residue_num1
        self.residue_name1 = residue_name1
        self.atom1 = atom1
        self.id2 = id2
        self.chain2 = chain2
        self.residue_num2 = residue_num2
        self.residue_name2 = residue_name2
        self.atom2 = atom2
        self.distance = distance
        self.type = type
        self.atom_object1 = atom_object1
        self.atom_object2 = atom_object2
    
    def print_text(self):
        """
        Generates a formatted string describing the contact between two atoms.

        Returns:
            str: A string describing the contact, including chain, residue, atom information, and distance.
        """
        
        map_type = {
            "hydrogen_bond":"HB",
            "hydrophobic":"HY",
            "attractive":"AT",
            "repulsive":"RE",
            "salt_bridge":"SB",
            "disulfide_bond":"DS",
            "stacking-other":"AS",
            "stacking-parallel":"AS", # on v.1 all aromatic stackings will be considered the same
            "stacking-perpendicular":"AS" # need to reimplement later
        }
        
        all_values = list(self.__dict__.values())
        all_values[11] = map_type[all_values[11]]
        return f"{all_values[1]},{all_values[2]},{all_values[3]},{all_values[4]},{all_values[6]},{all_values[7]},{all_values[8]},{all_values[9]},{all_values[10]},{all_values[11]}"
    
        # verbose
        # return f"{all_values[1]}-{all_values[2]}{all_values[3]}:{all_values[4]} and {all_values[6]}-{all_values[7]}{all_values[8]}:{all_values[9]}: {all_values[10]} A. {all_values[11].capitalize()}"
<|MERGE_RESOLUTION|>--- conflicted
+++ resolved
@@ -5,11 +5,6 @@
 License: MIT License
 """
 
-<<<<<<< HEAD
-
-class ProcessingContext:
-    def __init__(self, core=None, output=None, region=False, interface=False):
-=======
 class ProcessingContext:
     """
     Stores processing parameters passed by command-line.
@@ -22,16 +17,12 @@
     """
 
     def __init__(self, core=None, output=None, region=False, interface=False, custom_distances=False, epsilon=0):
->>>>>>> e83fe02a
         self.core = core
         self.output = output
         self.region = region
         self.interface = interface
-<<<<<<< HEAD
-=======
         self.custom_distances = custom_distances
         self.epsilon = epsilon
->>>>>>> e83fe02a
 
 class Protein:
     """
